--- conflicted
+++ resolved
@@ -319,8 +319,6 @@
     return queries
 ```
 
-<<<<<<< HEAD
-=======
 ## Star History
 
 <a href="https://star-history.com/#HKUDS/LightRAG&Date">
@@ -331,7 +329,6 @@
  </picture>
 </a>
 
->>>>>>> dddf6f33
 ## Code Structure
 
 ```python
@@ -360,17 +357,6 @@
 ├── requirements.txt
 └── setup.py
 ```
-
-## Star History
-
-<a href="https://star-history.com/#HKUDS/LightRAG&Date">
- <picture>
-   <source media="(prefers-color-scheme: dark)" srcset="https://api.star-history.com/svg?repos=HKUDS/LightRAG&type=Date&theme=dark" />
-   <source media="(prefers-color-scheme: light)" srcset="https://api.star-history.com/svg?repos=HKUDS/LightRAG&type=Date" />
-   <img alt="Star History Chart" src="https://api.star-history.com/svg?repos=HKUDS/LightRAG&type=Date" />
- </picture>
-</a>
-
 ## Citation
 
 ```python
